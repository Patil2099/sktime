{
  "files": [
    "CONTRIBUTORS.md"
  ],
  "imageSize": 100,
  "contributorsPerLine": 7,
  "contributorsSortAlphabetically": true,
  "badgeTemplate": "[![All Contributors](https://img.shields.io/badge/all_contributors-<%= contributors.length %>-orange.svg)](#contributors)",
  "skipCi": true,
  "contributors": [
    {
      "login": "fkiraly",
      "name": "fkiraly",
      "avatar_url": "https://avatars1.githubusercontent.com/u/7985502?v=4",
      "profile": "https://github.com/fkiraly",
      "contributions": [
        "business",
        "doc",
        "design",
        "eventOrganizing",
        "financial",
        "fundingFinding",
        "ideas",
        "projectManagement",
        "question",
        "review",
        "talk"
      ]
    },
    {
      "login": "sajaysurya",
      "name": "Sajaysurya Ganesh",
      "avatar_url": "https://avatars2.githubusercontent.com/u/25329624?v=4",
      "profile": "https://sajay.online",
      "contributions": [
        "code",
        "doc",
        "design",
        "example",
        "ideas",
        "test",
        "tutorial"
      ]
    },
    {
      "login": "TonyBagnall",
      "name": "Tony Bagnall",
      "avatar_url": "https://avatars1.githubusercontent.com/u/9594042?v=4",
      "profile": "http://www.timeseriesclassification.com",
      "contributions": [
        "code",
        "business",
        "doc",
        "design",
        "eventOrganizing",
        "fundingFinding",
        "ideas",
        "projectManagement",
        "question",
        "review",
        "talk",
        "data"
      ]
    },
    {
      "login": "jasonlines",
      "name": "Jason Lines",
      "avatar_url": "https://avatars1.githubusercontent.com/u/38794632?v=4",
      "profile": "http://www.timeseriesclassification.com",
      "contributions": [
        "code",
        "business",
        "doc",
        "design",
        "eventOrganizing",
        "fundingFinding",
        "ideas",
        "projectManagement",
        "question",
        "review",
        "talk",
        "example"
      ]
    },
    {
      "login": "mloning",
      "name": "Markus Löning",
      "avatar_url": "https://avatars3.githubusercontent.com/u/21020482?v=4",
      "profile": "https://github.com/mloning",
      "contributions": [
        "code",
        "test",
        "maintenance",
        "platform",
        "review",
        "infra",
        "example",
        "bug",
        "tutorial",
        "business",
        "doc",
        "design",
        "eventOrganizing",
        "fundingFinding",
        "ideas",
        "projectManagement",
        "question",
        "talk",
        "mentoring"
      ]
    },
    {
      "login": "goastler",
      "name": "George Oastler",
      "avatar_url": "https://avatars0.githubusercontent.com/u/7059456?v=4",
      "profile": "https://github.com/goastler",
      "contributions": [
        "code",
        "test",
        "platform",
        "example",
        "doc"
      ]
    },
    {
      "login": "ViktorKaz",
      "name": "ViktorKaz",
      "avatar_url": "https://avatars0.githubusercontent.com/u/33499138?v=4",
      "profile": "https://github.com/ViktorKaz",
      "contributions": [
        "code",
        "doc",
        "design"
      ]
    },
    {
      "login": "MatthewMiddlehurst",
      "name": "Matthew Middlehurst",
      "avatar_url": "https://avatars0.githubusercontent.com/u/25731235?v=4",
      "profile": "http://www.timeseriesclassification.com",
      "contributions": [
        "code",
        "doc",
        "test"
      ]
    },
    {
      "login": "jesellier",
      "name": "jesellier",
      "avatar_url": "https://avatars0.githubusercontent.com/u/51952076?v=4",
      "profile": "https://github.com/jesellier",
      "contributions": [
        "code"
      ]
    },
    {
      "login": "James-Large",
      "name": "James Large",
      "avatar_url": "https://avatars0.githubusercontent.com/u/44509982?v=4",
      "profile": "http://www.timeseriesclassification.com/",
      "contributions": [
        "code",
        "doc",
        "test",
        "infra",
        "maintenance"
      ]
    },
    {
      "login": "simone-pignotti",
      "name": "simone-pignotti",
      "avatar_url": "https://avatars1.githubusercontent.com/u/44410066?v=4",
      "profile": "https://github.com/simone-pignotti",
      "contributions": [
        "code",
        "bug"
      ]
    },
    {
      "login": "ClaudiaSanches",
      "name": "ClaudiaSanches",
      "avatar_url": "https://avatars3.githubusercontent.com/u/28742178?v=4",
      "profile": "https://github.com/ClaudiaSanches",
      "contributions": [
        "code",
        "test"
      ]
    },
    {
      "login": "aa25desh",
      "name": "aa25desh",
      "avatar_url": "https://avatars1.githubusercontent.com/u/29518290?v=4",
      "profile": "https://github.com/aa25desh",
      "contributions": [
        "code",
        "bug"
      ]
    },
    {
      "login": "matteogales",
      "name": "matteogales",
      "avatar_url": "https://avatars0.githubusercontent.com/u/9269326?v=4",
      "profile": "https://github.com/matteogales",
      "contributions": [
        "code",
        "design",
        "ideas"
      ]
    },
    {
      "login": "prockenschaub",
      "name": "Patrick Rockenschaub",
      "avatar_url": "https://avatars0.githubusercontent.com/u/15381732?v=4",
      "profile": "https://github.com/prockenschaub",
      "contributions": [
        "code",
        "design",
        "ideas",
        "test"
      ]
    },
    {
      "login": "dasgupsa",
      "name": "Saurabh Dasgupta",
      "avatar_url": "https://avatars2.githubusercontent.com/u/10398956?v=4",
      "profile": "https://github.com/dasgupsa",
      "contributions": [
        "code"
      ]
    },
    {
      "login": "angus924",
      "name": "angus924",
      "avatar_url": "https://avatars0.githubusercontent.com/u/55837131?v=4",
      "profile": "https://github.com/angus924",
      "contributions": [
        "code",
        "test"
      ]
    },
    {
      "login": "lnthach",
      "name": "Thach Le Nguyen",
      "avatar_url": "https://avatars0.githubusercontent.com/u/7788363?v=4",
      "profile": "https://github.com/lnthach",
      "contributions": [
        "code",
        "test"
      ]
    },
    {
      "login": "Ayushmaanseth",
      "name": "Ayushmaan Seth",
      "avatar_url": "https://avatars1.githubusercontent.com/u/29939762?v=4",
      "profile": "https://www.linkedin.com/in/ayushmaan-seth-4a96364a/",
      "contributions": [
        "code",
        "review",
        "test",
        "doc",
        "eventOrganizing",
        "tutorial"
      ]
    },
    {
      "login": "ninfueng",
      "name": "Ninnart Fuengfusin",
      "avatar_url": "https://avatars2.githubusercontent.com/u/28499769?v=4",
      "profile": "https://github.com/ninfueng",
      "contributions": [
        "code"
      ]
    },
    {
      "login": "big-o",
      "name": "big-o",
      "avatar_url": "https://avatars1.githubusercontent.com/u/1134151?v=4",
      "profile": "https://github.com/big-o",
      "contributions": [
        "code",
        "test",
        "design",
        "ideas",
        "review",
        "tutorial",
        "mentoring"
      ]
    },
    {
      "login": "Kludex",
      "name": "Marcelo Trylesinski",
      "avatar_url": "https://avatars3.githubusercontent.com/u/7353520?v=4",
      "profile": "http://marcelotryle.com",
      "contributions": [
        "doc"
      ]
    },
    {
      "login": "oleskiewicz",
      "name": "oleskiewicz",
      "avatar_url": "https://avatars1.githubusercontent.com/u/5682158?v=4",
      "profile": "https://github.com/oleskiewicz",
      "contributions": [
        "code",
        "doc",
        "test"
      ]
    },
    {
      "login": "dguijo",
      "name": "David Guijo Rubio",
      "avatar_url": "https://avatars1.githubusercontent.com/u/47889499?v=4",
      "profile": "http://www.uco.es/grupos/ayrna/index.php/es/publicaciones/articulos?publications_view_all=1&theses_view_all=0&projects_view_all=0&task=show&view=member&id=22",
      "contributions": [
        "code",
        "ideas"
      ]
    },
    {
      "login": "HYang1996",
      "name": "HYang1996",
      "avatar_url": "https://avatars0.githubusercontent.com/u/44179303?v=4",
      "profile": "https://github.com/HYang1996",
      "contributions": [
        "code",
        "test"
      ]
    },
    {
      "login": "Mo-Saif",
      "name": "Mohammed Saif Kazamel",
      "avatar_url": "https://avatars0.githubusercontent.com/u/27867617?v=4",
      "profile": "https://mo-saif.github.io/",
      "contributions": [
        "bug"
      ]
    },
    {
      "login": "abandus",
      "name": "abandus",
      "avatar_url": "https://avatars2.githubusercontent.com/u/46486474?v=4",
      "profile": "https://github.com/abandus",
      "contributions": [
        "ideas",
        "code"
      ]
    },
    {
      "login": "Pangoraw",
      "name": "Paul",
      "avatar_url": "https://avatars1.githubusercontent.com/u/9824244?v=4",
      "profile": "https://ber.gp",
      "contributions": [
        "doc"
      ]
    },
    {
      "login": "vedazeren",
      "name": "vedazeren",
      "avatar_url": "https://avatars3.githubusercontent.com/u/63582874?v=4",
      "profile": "https://github.com/vedazeren",
      "contributions": [
        "code",
        "test"
      ]
    },
    {
      "login": "hiqbal2",
      "name": "hiqbal2",
      "avatar_url": "https://avatars3.githubusercontent.com/u/10302415?v=4",
      "profile": "https://github.com/hiqbal2",
      "contributions": [
        "doc"
      ]
    },
    {
      "login": "btrtts",
      "name": "btrtts",
      "avatar_url": "https://avatars3.githubusercontent.com/u/66252156?v=4",
      "profile": "https://github.com/btrtts",
      "contributions": [
        "doc"
      ]
    },
    {
      "login": "marielledado",
      "name": "Marielle",
      "avatar_url": "https://avatars2.githubusercontent.com/u/13499809?v=4",
      "profile": "https://twitter.com/marielli",
      "contributions": [
        "doc",
        "code",
        "ideas"
      ]
    },
    {
      "login": "Cheukting",
      "name": "Cheuk Ting Ho",
      "avatar_url": "https://avatars1.githubusercontent.com/u/28761465?v=4",
      "profile": "http://cheuk.dev",
      "contributions": [
        "code"
      ]
    },
    {
      "login": "sophijka",
      "name": "sophijka",
      "avatar_url": "https://avatars2.githubusercontent.com/u/47450591?v=4",
      "profile": "https://github.com/sophijka",
      "contributions": [
        "doc",
        "maintenance"
      ]
    },
    {
      "login": "Quaterion",
      "name": "Quaterion",
      "avatar_url": "https://avatars2.githubusercontent.com/u/23200273?v=4",
      "profile": "https://github.com/Quaterion",
      "contributions": [
        "bug"
      ]
    },
    {
      "login": "ABostrom",
      "name": "Aaron Bostrom",
      "avatar_url": "https://avatars0.githubusercontent.com/u/9571933?v=4",
      "profile": "https://github.com/ABostrom",
      "contributions": [
        "code",
        "doc",
        "test",
        "mentoring"
      ]
    },
    {
      "login": "BandaSaiTejaReddy",
      "name": "BANDASAITEJAREDDY",
      "avatar_url": "https://avatars0.githubusercontent.com/u/31387911?v=4",
      "profile": "https://github.com/BandaSaiTejaReddy",
      "contributions": [
        "code",
        "doc"
      ]
    },
    {
      "login": "lynnssi",
      "name": "Alexandra Amidon",
      "avatar_url": "https://avatars2.githubusercontent.com/u/17050655?v=4",
      "profile": "https://medium.com/@alexandra.amidon",
      "contributions": [
        "blog",
        "doc",
        "ideas"
      ]
    },
    {
      "login": "chizzi25",
      "name": "chizzi25",
      "avatar_url": "https://avatars3.githubusercontent.com/u/67911243?v=4",
      "profile": "https://github.com/chizzi25",
      "contributions": [
        "blog"
      ]
    },
    {
      "login": "Piyush1729",
      "name": "Piyush1729",
      "avatar_url": "https://avatars2.githubusercontent.com/u/64950012?v=4",
      "profile": "https://github.com/Piyush1729",
      "contributions": [
        "code",
        "review"
      ]
    },
    {
      "login": "sri1419",
      "name": "sri1419",
      "avatar_url": "https://avatars2.githubusercontent.com/u/65078278?v=4",
      "profile": "https://github.com/sri1419",
      "contributions": [
        "code"
      ]
    },
    {
      "login": "patrickzib",
      "name": "Patrick Schäfer",
      "avatar_url": "https://avatars0.githubusercontent.com/u/7783034?v=4",
      "profile": "http://www2.informatik.hu-berlin.de/~schaefpa/",
      "contributions": [
        "code",
        "tutorial"
      ]
    },
    {
      "login": "akanz1",
      "name": "Andreas Kanz",
      "avatar_url": "https://avatars3.githubusercontent.com/u/51492342?v=4",
      "profile": "https://github.com/akanz1",
      "contributions": [
        "tutorial"
      ]
    },
    {
      "login": "brettkoonce",
      "name": "brett koonce",
      "avatar_url": "https://avatars2.githubusercontent.com/u/11281814?v=4",
      "profile": "https://github.com/brettkoonce",
      "contributions": [
        "doc"
      ]
    },
    {
      "login": "alwinw",
      "name": "Alwin",
      "avatar_url": "https://avatars3.githubusercontent.com/u/16846521?v=4",
      "profile": "https://github.com/alwinw",
      "contributions": [
        "doc",
        "code",
        "maintenance"
      ]
    },
    {
      "login": "kkoziara",
      "name": "kkoziara",
      "avatar_url": "https://avatars1.githubusercontent.com/u/4346849?v=4",
      "profile": "https://github.com/kkoziara",
      "contributions": [
        "code",
        "bug"
      ]
    },
    {
      "login": "evanmiller29",
      "name": "Evan Miller",
      "avatar_url": "https://avatars2.githubusercontent.com/u/8062590?v=4",
      "profile": "https://github.com/evanmiller29",
      "contributions": [
        "tutorial"
      ]
    },
    {
      "login": "krumeto",
      "name": "Krum Arnaudov",
      "avatar_url": "https://avatars3.githubusercontent.com/u/11272436?v=4",
      "profile": "https://github.com/krumeto",
      "contributions": [
        "bug",
        "code"
      ]
    },
    {
      "login": "martinagvilas",
      "name": "Martina G. Vilas",
      "avatar_url": "https://avatars2.githubusercontent.com/u/37339384?v=4",
      "profile": "https://github.com/martinagvilas",
      "contributions": [
        "review",
        "ideas"
      ]
    },
    {
      "login": "Emiliathewolf",
      "name": "Emilia Rose",
      "avatar_url": "https://avatars2.githubusercontent.com/u/22026218?v=4",
      "profile": "https://github.com/Emiliathewolf",
      "contributions": [
        "code",
        "test"
      ]
    },
    {
      "login": "AidenRushbrooke",
      "name": "AidenRushbrooke",
      "avatar_url": "https://avatars0.githubusercontent.com/u/72034940?v=4",
      "profile": "https://github.com/AidenRushbrooke",
      "contributions": [
        "code",
        "test"
      ]
    },
    {
      "login": "whackteachers",
      "name": "Jason Pong",
      "avatar_url": "https://avatars0.githubusercontent.com/u/33785383?v=4",
      "profile": "https://github.com/whackteachers",
      "contributions": [
        "code",
        "test"
      ]
    },
    {
      "login": "magittan",
      "name": "William Zheng",
      "avatar_url": "https://avatars0.githubusercontent.com/u/14024202?v=4",
      "profile": "https://github.com/magittan",
      "contributions": [
        "code",
        "test"
      ]
    },
    {
      "login": "AaronX121",
      "name": "Yi-Xuan Xu",
      "avatar_url": "https://avatars2.githubusercontent.com/u/22359569?v=4",
      "profile": "https://github.com/AaronX121",
      "contributions": [
        "doc"
      ]
    },
    {
      "login": "huayicodes",
      "name": "Huayi Wei",
      "avatar_url": "https://avatars3.githubusercontent.com/u/22870735?v=4",
      "profile": "https://www.linkedin.com/in/huayiwei/",
      "contributions": [
        "tutorial"
      ]
    },
    {
      "login": "Multivin12",
      "name": "Multivin12",
      "avatar_url": "https://avatars3.githubusercontent.com/u/36476633?v=4",
      "profile": "https://github.com/Multivin12",
      "contributions": [
        "code",
        "test"
      ]
    },
    {
      "login": "davidbp",
      "name": "David Buchaca Prats",
      "avatar_url": "https://avatars3.githubusercontent.com/u/4223580?v=4",
      "profile": "https://github.com/davidbp",
      "contributions": [
        "code"
      ]
    },
    {
      "login": "SebasKoel",
      "name": "Sebastiaan Koel",
      "avatar_url": "https://avatars3.githubusercontent.com/u/66252156?v=4",
      "profile": "https://github.com/SebasKoel",
      "contributions": [
        "code",
        "doc"
      ]
    },
    {
      "login": "MarcoGorelli",
      "name": "Marco Gorelli",
      "avatar_url": "https://avatars2.githubusercontent.com/u/33491632?v=4",
      "profile": "https://github.com/MarcoGorelli",
      "contributions": [
        "infra"
      ]
    },
    {
      "login": "DmitriyValetov",
      "name": "Dmitriy Valetov",
      "avatar_url": "https://avatars0.githubusercontent.com/u/27976850?v=4",
      "profile": "https://github.com/DmitriyValetov",
      "contributions": [
        "code",
        "tutorial"
      ]
    },
    {
      "login": "vollmersj",
      "name": "vollmersj",
      "avatar_url": "https://avatars2.githubusercontent.com/u/12613127?v=4",
      "profile": "https://github.com/vollmersj",
      "contributions": [
        "doc"
      ]
    },
    {
<<<<<<< HEAD
      "login": "chrisholder",
      "name": "Christopher Holder",
      "avatar_url": "https://avatars2.githubusercontent.com/u/4674372?s=400&u=159e0ee961a290e3a0b9d20434d98439ade6adbc&v=4",
      "profile": "https://github.com/chrisholder",
      "contributions": [
        "code",
=======
      "login": "bmurdata",
      "name": "Brian Murphy",
      "avatar_url": "https://avatars2.githubusercontent.com/u/32182553?v=4",
      "profile": "https://bmurphyportfolio.netlify.com/",
      "contributions": [
        "doc"
      ]
    },
    {
      "login": "raishubham1",
      "name": "raishubham1",
      "avatar_url": "https://avatars3.githubusercontent.com/u/29356417?v=4",
      "profile": "https://github.com/raishubham1",
      "contributions": [
>>>>>>> cc733340
        "doc"
      ]
    }
  ],
  "projectName": "sktime",
  "projectOwner": "alan-turing-institute",
  "repoType": "github",
  "repoHost": "https://github.com",
  "commitConvention": "none"
}<|MERGE_RESOLUTION|>--- conflicted
+++ resolved
@@ -676,14 +676,16 @@
       ]
     },
     {
-<<<<<<< HEAD
       "login": "chrisholder",
       "name": "Christopher Holder",
       "avatar_url": "https://avatars2.githubusercontent.com/u/4674372?s=400&u=159e0ee961a290e3a0b9d20434d98439ade6adbc&v=4",
       "profile": "https://github.com/chrisholder",
       "contributions": [
         "code",
-=======
+        docs
+      ]
+    },
+    {
       "login": "bmurdata",
       "name": "Brian Murphy",
       "avatar_url": "https://avatars2.githubusercontent.com/u/32182553?v=4",
@@ -698,7 +700,7 @@
       "avatar_url": "https://avatars3.githubusercontent.com/u/29356417?v=4",
       "profile": "https://github.com/raishubham1",
       "contributions": [
->>>>>>> cc733340
+        master
         "doc"
       ]
     }
